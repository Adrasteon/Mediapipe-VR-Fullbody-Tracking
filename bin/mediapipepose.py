--- conflicted
+++ resolved
@@ -9,13 +9,10 @@
 import threading
 import cv2
 import numpy as np
-<<<<<<< HEAD
-from helpers import CameraStream, shutdown, mediapipeTo3dpose, get_rot_mediapipe, get_rot_hands, get_rot, sendToSteamVR
+
+from helpers import  CameraStream, shutdown, mediapipeTo3dpose, get_rot_mediapipe, get_rot_hands, draw_pose, keypoints_to_original, normalize_screen_coordinates, get_rot
 from scipy.spatial.transform import Rotation as R
-=======
-from helpers import mediapipeTo3dpose, get_rot_mediapipe, get_rot_hands, draw_pose, keypoints_to_original, normalize_screen_coordinates, get_rot
 from backends import DummyBackend, SteamVRBackend, VRChatOSCBackend
->>>>>>> 6c14ab7f
 
 import inference_gui
 import parameters
@@ -32,6 +29,11 @@
     print("INFO: Reading parameters...")
 
     params = parameters.Parameters()
+
+    backends = { 0: DummyBackend, 1: SteamVRBackend, 2: VRChatOSCBackend }
+    backend = backends[params.backend]()
+    backend.connect(params)
+
     if params.exit_ready:
         sys.exit("INFO: Exiting... You can close the window after 10 seconds.")
 
@@ -39,57 +41,8 @@
 
     camera_thread = CameraStream(params)
 
-<<<<<<< HEAD
     gui_thread = threading.Thread(target=inference_gui.make_inference_gui, args=(params,), daemon=True)
     gui_thread.start()
-
-    if use_steamvr:
-        print("INFO: Connecting to SteamVR")
-        #ask the driver, how many devices are connected to ensure we dont add additional trackers 
-        #in case we restart the program
-        numtrackers = sendToSteamVR("numtrackers")
-        if numtrackers is None:
-            print("ERROR: Could not connect to SteamVR after 10 tries! Launch SteamVR and try again.")
-            shutdown(params)
-            
-        numtrackers = int(numtrackers[2])
-    
-    #games use 3 trackers, but we can also send the entire skeleton if we want to look at how it works
-    totaltrackers = 23 if params.preview_skeleton else  3
-    if params.use_hands:
-        totaltrackers = 5
-    if params.ignore_hip:
-        totaltrackers -= 1
-
-    roles = ["TrackerRole_Waist", "TrackerRole_RightFoot", "TrackerRole_LeftFoot"]
-
-    if params.ignore_hip and not params.preview_skeleton:
-        del roles[0]
-
-    if params.use_hands:
-        roles.append("TrackerRole_Handed")
-        roles.append("TrackerRole_Handed")
-
-    for i in range(len(roles),totaltrackers):
-        roles.append("None")
-
-    if use_steamvr:
-        for i in range(numtrackers,totaltrackers):
-            #sending addtracker to our driver will... add a tracker. to our driver.
-            resp = sendToSteamVR(f"addtracker MediaPipeTracker{i} {roles[i]}", wait_time=0.2)
-            if resp is None:
-                print("ERROR: Could not connect to SteamVR after 10 tries! Launch SteamVR and try again.")
-                shutdown(params)
-        
-        resp = sendToSteamVR(f"settings 50 {params.smoothing} {params.additional_smoothing}")
-        if resp is None:
-            print("ERROR: Could not connect to SteamVR after 10 tries! Launch SteamVR and try again.")
-            shutdown(params)
-=======
-backends = { 0: DummyBackend, 1: SteamVRBackend, 2: VRChatOSCBackend }
-backend = backends[params.backend]()
-backend.connect(params)
->>>>>>> 6c14ab7f
 
     print("INFO: Starting pose detector...")
 
@@ -104,6 +57,7 @@
 
     #Main program loop:
 
+    rotation = 0
     i = 0
 
     prev_smoothing = params.smoothing
@@ -117,30 +71,9 @@
         if prev_smoothing != params.smoothing or prev_add_smoothing != params.additional_smoothing:
             print(f"INFO: Changed smoothing value from {prev_smoothing} to {params.smoothing}")
             print(f"INFO: Changed additional smoothing from {prev_add_smoothing} to {params.additional_smoothing}")
-            
-            prev_smoothing = params.smoothing
-            prev_add_smoothing = params.additional_smoothing
 
-<<<<<<< HEAD
-            if use_steamvr:
-                resp = sendToSteamVR(f"settings 50 {params.smoothing} {params.additional_smoothing}")
-                if resp is None:
-                    print("ERROR: Could not connect to SteamVR after 10 tries! Launch SteamVR and try again.")
-                    shutdown(params)
-=======
-        backend.onparamchanged(params)
-    
-    if not image_ready:     #wait untill camera thread captures another image
-        time.sleep(0.001)
-        continue
+            backend.onparamchanged(params)
 
-    img = image_from_thread.copy() #some may say I need a mutex here. I say this works fine.
-    image_ready = False         
-    
-    if params.rotate_image is not None:        #if set, rotate the image
-        img = cv2.rotate(img, params.rotate_image)
->>>>>>> 6c14ab7f
-        
         #wait untill camera thread captures another image
         if not camera_thread.image_ready:     
             time.sleep(0.001)
@@ -167,13 +100,7 @@
             cv2.waitKey(1)
             continue
         
-<<<<<<< HEAD
         img = cv2.cvtColor(img, cv2.COLOR_BGR2RGB)
-=======
-        if backends[params.backend] == SteamVRBackend:
-            pose3d[:,0] = -pose3d[:,0]      #flip the points a bit since steamvrs coordinate system is a bit diffrent
-            pose3d[:,1] = -pose3d[:,1]
->>>>>>> 6c14ab7f
 
         #print(image.shape)
         
@@ -186,9 +113,10 @@
 
         if results.pose_world_landmarks:        #if any pose was detected
             
-<<<<<<< HEAD
             pose3d = mediapipeTo3dpose(results.pose_world_landmarks.landmark)   #convert keypoints to a format we use
             
+            #do we need this with osc as well?
+           
             pose3d[:,0] = -pose3d[:,0]      #flip the points a bit since steamvrs coordinate system is a bit diffrent
             pose3d[:,1] = -pose3d[:,1]
 
@@ -207,63 +135,11 @@
                 
             if params.use_hands:
                 hand_rots = get_rot_hands(pose3d)
+            else:
+                hand_rots = None
             
-            if use_steamvr:
-                array = sendToSteamVR("getdevicepose 0")        #get hmd data to allign our skeleton to
-                if array is None or len(array) < 10:
-                    print("ERROR: Could not connect to SteamVR after 10 tries! Launch SteamVR and try again.")
-                    shutdown(params)
-
-                headsetpos = [float(array[3]),float(array[4]),float(array[5])] 
-
-                headsetrot = R.from_quat([float(array[7]),float(array[8]),float(array[9]),float(array[6])])
-                
-                neckoffset = headsetrot.apply(params.hmd_to_neck_offset)   #the neck position seems to be the best point to allign to, as its well defined on 
-                                                                    #the skeleton (unlike the eyes/nose, which jump around) and can be calculated from hmd.   
-
-                if params.recalibrate:
-                    print("INFO: frame to recalibrate")
-                    
-                else:
-                    pose3d = pose3d * params.posescale     #rescale skeleton to calibrated height
-                    #print(pose3d)
-                    offset = pose3d[7] - (headsetpos+neckoffset)    #calculate the position of the skeleton
-                    if not params.preview_skeleton:
-                        numadded = 3
-                        if not params.ignore_hip:
-                            for i in [(0,1),(5,2),(6,0)]:
-                                joint = pose3d[i[0]] - offset       #for each foot and hips, offset it by skeleton position and send to steamvr
-                                if use_steamvr:
-                                    resp = sendToSteamVR(f"updatepose {i[1]} {joint[0]} {joint[1]} {joint[2]} {rots[i[1]][3]} {rots[i[1]][0]} {rots[i[1]][1]} {rots[i[1]][2]} {params.camera_latency} 0.8") 
-                                    if resp is None:
-                                        print("ERROR: Could not connect to SteamVR after 10 tries! Launch SteamVR and try again.")
-                                        shutdown(params)
-                        else:
-                            for i in [(0,1),(5,2)]:
-                                joint = pose3d[i[0]] - offset       #for each foot and hips, offset it by skeleton position and send to steamvr
-                                if use_steamvr:
-                                    resp = sendToSteamVR(f"updatepose {i[1]} {joint[0]} {joint[1]} {joint[2]} {rots[i[1]][3]} {rots[i[1]][0]} {rots[i[1]][1]} {rots[i[1]][2]} {params.camera_latency} 0.8") 
-                                    if resp is None:
-                                        print("ERROR: Could not connect to SteamVR after 10 tries! Launch SteamVR and try again.")
-                                        shutdown(params)
-                                numadded = 2
-                        if params.use_hands:
-                            for i in [(10,0),(15,1)]:
-                                joint = pose3d[i[0]] - offset       #for each foot and hips, offset it by skeleton position and send to steamvr
-                                if use_steamvr:
-                                    resp = sendToSteamVR(f"updatepose {i[1]+numadded} {joint[0]} {joint[1]} {joint[2]} {hand_rots[i[1]][3]} {hand_rots[i[1]][0]} {hand_rots[i[1]][1]} {hand_rots[i[1]][2]} {params.camera_latency} 0.8") 
-                                    if resp is None:
-                                        print("ERROR: Could not connect to SteamVR after 10 tries! Launch SteamVR and try again.")
-                                        shutdown(params)
-                        
-                    else:
-                        for i in range(23):
-                            joint = pose3d[i] - offset      #if previewing skeleton, send the position of each keypoint to steamvr without rotation
-                            if use_steamvr:
-                                resp = sendToSteamVR(f"updatepose {i} {joint[0]} {joint[1]} {joint[2] - 2} 1 0 0 0 {params.camera_latency} 0.8") 
-                                if resp is None:
-                                    print("ERROR: Could not connect to SteamVR after 10 tries! Launch SteamVR and try again.")
-                                    shutdown(params)
+            if not backend.updatepose(params, pose3d, rots, hand_rots):
+                continue
         
         
         #print(f"Inference time: {time.time()-t0}\nSmoothing value: {smoothing}\n")        #print how long it took to detect and calculate everything
@@ -279,35 +155,9 @@
         
         cv2.imshow("out", img)           #show image, exit program if we press esc
         if cv2.waitKey(1) == 27:
+            backend.disconnect()
             shutdown(params)
 
 
 if __name__ == "__main__":
     main()
-=======
-        if params.use_hands:
-            hand_rots = get_rot_hands(pose3d)
-        else:
-            hand_rots = None
-        
-        if not backend.updatepose(params, pose3d, rots, hand_rots):
-            continue
-    
-    #print(f"Inference time: {time.time()-t0}\nSmoothing value: {smoothing}\n")        #print how long it took to detect and calculate everything
-    inference_time = time.time() - t0
-    
-    if params.log_frametime:
-        print(f"Inference time: {inference_time}")
-    
-    img = cv2.cvtColor(img,cv2.COLOR_RGB2BGR)       #convert back to bgr and draw the pose
-    mp_drawing.draw_landmarks(
-        img, results.pose_landmarks, mp_pose.POSE_CONNECTIONS)
-    img = cv2.putText(img, f"{inference_time:1.3f}, FPS:{int(1/inference_time)}", (10,30), cv2.FONT_HERSHEY_SIMPLEX, 1, (0, 255, 0), 1, cv2.LINE_AA)
-    
-    cv2.imshow("out",img)           #show image, exit program if we press esc
-    if cv2.waitKey(1) == 27:
-        #print("Exiting... You can close the window after 10 seconds.")
-        #exit(0)
-        backend.disconnect()
-        shutdown()
->>>>>>> 6c14ab7f
